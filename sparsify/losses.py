--- conflicted
+++ resolved
@@ -101,15 +101,9 @@
 
 def calc_loss(
     orig_acts: dict[str, Tensor],
-<<<<<<< HEAD
-    sae_acts: dict[str, dict[str, Tensor]],
+    sae_acts: dict[str, dict[str, Float[Tensor, "... dim"]]],
     orig_logits: Float[Tensor, "batch pos vocab"] | None,
     new_logits: Float[Tensor, "batch pos vocab"] | None,
-=======
-    sae_acts: dict[str, dict[str, Float[Tensor, "... dim"]]],
-    orig_logits: Float[Tensor, "batch pos vocab"],
-    new_logits: Float[Tensor, "batch pos vocab"],
->>>>>>> 91bbf7e1
     loss_configs: LossConfigs,
 ) -> tuple[Float[Tensor, ""], dict[str, Float[Tensor, ""]]]:
     """Compute losses.
