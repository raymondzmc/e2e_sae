seed: 0
tlens_model_name: roneneldan/TinyStories-1M
tlens_model_path: null
train:
  save_every_n_samples: null
  n_samples: 200000  # 918604 samples of 512 tokens
  log_every_n_steps: 20
  collect_discrete_metrics_every_n_samples: 10000
  discrete_metrics_n_tokens: 500_000  #500k tokens is ~977 samples
  batch_size: 12
  effective_batch_size: 12
  lr: 5e-3
  warmup_steps: 500
  max_grad_norm: 1.0
  loss_configs:
    sparsity:
      p_norm: 0.5
      coeff: 5e-6
    inp_to_orig: null
    out_to_orig: null
    inp_to_out: null
    logits_kl:
      coeff: 1.0
data:
  dataset_name: apollo-research/sae-roneneldan-TinyStories-tokenizer-gpt2
  is_tokenized: true
  tokenizer_name: gpt2
  streaming: true
  split: train
  n_ctx: 512
saes:
<<<<<<< HEAD
  sae_position_names: blocks.3.hook_resid_post
  dict_size_to_input_ratio: 1.0
=======
  sae_position_name: hook_resid_post
  dict_size_to_input_ratio: 10.0
>>>>>>> 91bbf7e1
wandb_project: tinystories-1m
<|MERGE_RESOLUTION|>--- conflicted
+++ resolved
@@ -29,11 +29,6 @@
   split: train
   n_ctx: 512
 saes:
-<<<<<<< HEAD
-  sae_position_names: blocks.3.hook_resid_post
-  dict_size_to_input_ratio: 1.0
-=======
-  sae_position_name: hook_resid_post
+  sae_position_names: hook_resid_post
   dict_size_to_input_ratio: 10.0
->>>>>>> 91bbf7e1
 wandb_project: tinystories-1m
