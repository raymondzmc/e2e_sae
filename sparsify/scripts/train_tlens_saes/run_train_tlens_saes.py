--- conflicted
+++ resolved
@@ -162,8 +162,6 @@
     else:
         n_gradient_accumulation_steps = 1
 
-<<<<<<< HEAD
-=======
     # We don't need to run through the whole model if we're not using the logits
     stop_at_layer = None
     if config.train.loss_configs.logits_kl is None and all(
@@ -179,7 +177,6 @@
             + 1
         )
 
->>>>>>> 4e549c15
     # Initialize wandb
     run_name = (
         f"{'-'.join(config.saes.sae_position_names)}_ratio-{config.saes.dict_size_to_input_ratio}_"
@@ -212,22 +209,13 @@
                 tokens,
                 names_filter=model.raw_sae_position_names,
                 return_cache_object=False,
-<<<<<<< HEAD
-            )
-        assert isinstance(orig_logits, torch.Tensor)  # Prevent pyright error
+                stop_at_layer=stop_at_layer,
+            )
+            assert isinstance(orig_logits, torch.Tensor)  # Prevent pyright error
         # Get SAE feature activations
         sae_acts = {hook_name: {} for hook_name in orig_acts}
         new_logits: Float[Tensor, "batch pos vocab"] | None = None
         if config.train.loss_configs.logits_kl is None and not config.train.log_ce_loss:
-=======
-                stop_at_layer=stop_at_layer,
-            )
-            assert isinstance(orig_logits, torch.Tensor)  # Prevent pyright error
-        # Get SAE feature activations
-        sae_acts = {hook_name: {} for hook_name in orig_acts}
-        new_logits: Float[Tensor, "batch pos vocab"] | None = None
-        if config.train.loss_configs.logits_kl is None:
->>>>>>> 4e549c15
             # Just run the already-stored activations through the SAEs
             for hook_name in orig_acts:
                 sae_hook(
